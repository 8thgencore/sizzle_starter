import 'dart:async';

import 'package:sizzle_starter/src/core/utils/logger.dart';
import 'package:sizzle_starter/src/feature/app/logic/app_runner.dart';

<<<<<<< HEAD
void main() => logger.runLogging(
      () => runZonedGuarded(
        () => const AppRunner().initializeAndRun(),
        logger.logZoneError,
      ),
      const LogOptions(),
    );
=======
void main() {
  logger.runLogging(
    () => runZonedGuarded(
      () => const AppRunner().initializeAndRun(),
      logger.logZoneError,
    ),
  );
}
>>>>>>> fc5d0704
<|MERGE_RESOLUTION|>--- conflicted
+++ resolved
@@ -3,15 +3,6 @@
 import 'package:sizzle_starter/src/core/utils/logger.dart';
 import 'package:sizzle_starter/src/feature/app/logic/app_runner.dart';
 
-<<<<<<< HEAD
-void main() => logger.runLogging(
-      () => runZonedGuarded(
-        () => const AppRunner().initializeAndRun(),
-        logger.logZoneError,
-      ),
-      const LogOptions(),
-    );
-=======
 void main() {
   logger.runLogging(
     () => runZonedGuarded(
@@ -19,5 +10,4 @@
       logger.logZoneError,
     ),
   );
-}
->>>>>>> fc5d0704
+}